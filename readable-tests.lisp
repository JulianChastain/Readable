--- conflicted
+++ resolved
@@ -1,4 +1,3 @@
-<<<<<<< HEAD
 ; Test Common Lisp library. Also has demo of its use.
 
 ; Run this file on a Unix-like system to test curly-infix.cl.
@@ -31,7 +30,7 @@
 (require "asdf")
 (setf (readtable-case *readtable*) :invert)
 (asdf:load-system :readable)
-(in-package :readable)
+(use-package :readable)
 
 (defun mytest (input correct)
   (cond
@@ -447,456 +446,4 @@
 (disable-readable)
 (princ "Tests complete!")
 (terpri)
-
-=======
-; Test Common Lisp library. Also has demo of its use.
-
-; Run this file on a Unix-like system to test curly-infix.cl.
-; You must have clisp.
-
-; Copyright (C) 2007-2012 by David A. Wheeler.
-; Released under the "MIT license":
-; Permission is hereby granted, free of charge, to any person obtaining a
-; copy of this software and associated documentation files (the "Software"),
-; to deal in the Software without restriction, including without limitation
-; the rights to use, copy, modify, merge, publish, distribute, sublicense,
-; and/or sell copies of the Software, and to permit persons to whom the
-; Software is furnished to do so, subject to the following conditions:
-;
-; The above copyright notice and this permission notice shall be included
-; in all copies or substantial portions of the Software.
-;
-; THE SOFTWARE IS PROVIDED "AS IS", WITHOUT WARRANTY OF ANY KIND, EXPRESS OR
-; IMPLIED, INCLUDING BUT NOT LIMITED TO THE WARRANTIES OF MERCHANTABILITY,
-; FITNESS FOR A PARTICULAR PURPOSE AND NONINFRINGEMENT. IN NO EVENT SHALL
-; THE AUTHORS OR COPYRIGHT HOLDERS BE LIABLE FOR ANY CLAIM, DAMAGES OR
-; OTHER LIABILITY, WHETHER IN AN ACTION OF CONTRACT, TORT OR OTHERWISE,
-; ARISING FROM, OUT OF OR IN CONNECTION WITH THE SOFTWARE OR THE USE OR
-; OTHER DEALINGS IN THE SOFTWARE.
-
-
-; Assume ASDF is set up, e.g., by setting environment var CL_SOURCE_REGISTRY
-; to the name of the directory of the .asd file, followed by "/".
-
-(require "asdf")
-(setf (readtable-case *readtable*) :invert)
-(asdf:load-system :readable)
-(use-package :readable)
-
-(defun mytest (input correct)
-  (cond
-    ((equal input correct)
-      (princ "Success with: ")
-      (prin1 input)
-      (format t "~%"))
-    (t
-      (princ "FAIL!!!")
-      (print input)
-      (print correct)
-      (sb-ext:exit :code 1))))
-
-; Special test values:
-(defvar fab '(f a b))
-(defvar g5qx '(g #b101 (quote x)))
-(defvar gp5qx '(g (#b101 quote x)))
-(defvar hnn7 '(h () () 7))
-(defvar x)
-(defvar z)
-
-
-
-
-(enable-curly-infix)
-
-(mytest '{cos(x) + sin(x)} '(+ (cos x) (sin x)))
-(mytest '{fibup(n 0 1)} '(fibup n 0 1))
-(mytest '{- x} '(- x))
-(mytest '{f()} '(f))
-(mytest '{f(a b) (c d)} '((f a b) (c d)))
-
-(mytest '(f a b) fab)
-(mytest '{f(a b)} fab)
-
-(mytest '(g #b101 (quote x)) g5qx)
-(mytest '{g(#b101 (quote x))} g5qx)
-
-(mytest '(g (#b101 quote x)) gp5qx)
-(mytest '{g(#b101(quote x))} gp5qx)
-
-(mytest '(h () () 7) hnn7)
-(mytest '{h(() () 7)} hnn7)
-
-(disable-readable)
-(enable-neoteric)
-
-(mytest 'f(a b) '(f a b))
-(mytest 'g() '(g))
-(mytest '{f(a b) (c d)} '((f a b) (c d)))
-
-(mytest '(f a b) fab)
-(mytest '{f(a b)} fab)
-
-(mytest '(g #b101 (quote x)) g5qx)
-(mytest '{g(#b101 (quote x))} g5qx)
-
-(mytest '(g (#b101 quote x)) gp5qx)
-(mytest '{g(#b101(quote x))} gp5qx)
-
-(mytest '(h () () 7) hnn7)
-(mytest '{h(() () 7)} hnn7)
-
-(disable-readable)
-(enable-sweet)
-
-; Work around a bug in Windows SBCL readtable:
-(setf (readtable-case *readtable*) :invert)
-
-mytest
-  ' f 1 2
-  '(f 1 2)
-
-(mytest '(f a b) fab)
-(mytest '{f(a b)} fab)
-mytest
-  ' f a b
-  fab
-
-(mytest '(g #b101 (quote x)) g5qx)
-(mytest '{g(#b101 (quote x))} g5qx)
-mytest
-  ' g #b101 (quote x)
-  g5qx
-
-(mytest '(g (#b101 quote x)) gp5qx)
-(mytest '{g(#b101(quote x))} gp5qx)
-mytest
-  ' g #b101(quote x)
-  gp5qx
-
-(mytest '(h () () 7) hnn7)
-(mytest '{h(() () 7)} hnn7)
-mytest
-  ' h () () 7
-  hnn7
-
-mytest
-  ' foo k() m(1) n(2 3) m(3 4 5)
-  '(foo (k) (m 1) (n 2 3) (m 3 4 5))
-
-mytest
-  ' foo
-    a b \\ c d \\ e \\ f g h
-    j k $ l m $ n
-  '(foo (a b) (c d) e (f g h)
-    (j k (l m n)))
-
-mytest
-  ' \\
-    a b
-    c d
-  '((a b) (c d))
-
-mytest
-  ' let <* x $ 0 \\ y $ cos theta *>
-    {{x ** 2} + {y ** 2}}
-  '(let ((x 0) (y (cos theta))) (+ (** x 2) (** y 2)))
-
-mytest
-  ' let <*
-
-x 0
-
-y $ cos theta
-
-*>
-    {{x ** 2} + {y ** 2}}
-  '(let ((x 0) (y (cos theta))) (+ (** x 2) (** y 2)))
-
-mytest
-  ' foo1
-    a
-    .
-    b
-  '(foo1 a . b)
-
-
-mytest
-  ' foo2 a . b
-  '(foo2 a . b)
-
-mytest
-  ' foo3
-    a
-    #| comment |#
-      b1 b2
-        q1 q2
-      c1 c2
-    d
-  '(foo3 a ((b1 b2 (q1 q2)) (c1 c2)) d)
-
-mytest
-  ' h #| ignored |# j k
-  '(h j k)
-
-mytest
-  ` a b ,{3 + 4}
-    x1
-    ,
-      {10 + 11}
-  '(a b 7 x1 21)
-
-mytest
-  ` q
-    ,@ cdr('(x y z))
-  '(q y z)
-
-mytest
-  ' defun fact (n)
-  ! if {n <= 1}
-  !   1
-  !   {n * fact{n - 1}}
-  '(defun fact (n) (if (<= n 1) 1 (* n (fact (- n 1)))))
-
-mytest
-  ' foo1
-  !   a1
-  !   #;x
-  !   b1
-  '(foo1 a1 b1)
-
-mytest
-  ' foo2
-  !   a2
-  !   #;x b2
-  !   c2
-  '(foo2 a2 b2 c2)
-
-mytest
-  ` foo3
-  !   a3
-  !   ,@
-  !     cdr
-  !       ' b0 b1 (b2a b2b) b3
-  !   c3
-  '(foo3 a3 b1 (b2a b2b) b3 c3)
-
-mytest
-  ' yaa zaa
-    #; x y z
-  '(yaa zaa)
-
-mytest
-  ' ya1
-    za1
-    #; this line is ignored
-    zb3
-  '(ya1 za1 zb3)
-
-mytest
-  ' m1
-    p1
-    #;
-      q1 q2
-      r1 r2 r3
-        f4
-    p2
-  '(m1 p1 p2)
-
-mytest
-  ' m7
-    p8
-    p9
-    #; n1 n2
-      q1 q2
-      r1 r2 r3
-        f4
-  '(m7 p8 p9)
-
-mytest
-  ' x1 #; y z1
-  '(x1 z1)
-
-mytest
-  ' a88 . #; qqq b89
-  '(a88 . b89)
-
-mytest
-  ' foo
-    #; bar
-  '(foo)
-
-mytest
-  '    firstone          secondone      thirdone   
-  '(firstone secondone thirdone)
-
-mytest
-  ' <* #; 1 *> <* #; 2 *> <* #; 3 *> <* stuff *>
-  '(() () () (stuff))
-
-mytest
-  ' <*
-aa1
-ab1 ab2
-*>
-  '(aa1 (ab1 ab2))
-
-mytest
-  '(a (b c d e))
-  ' a
-    b c \\
-    d e
-
-mytest
-  '(a (b c d))
-  ' a
-    b c \\
-    d
-
-mytest
-  '(a b c (d e f (g h)))
-  ' a b c
-    d e \\
-    f $ g h
-
-mytest
-  '(a b c (d e f g))
-  ' a b c
-    d e \\
-    f $ g
-
-mytest
-  '(a b c (d e f g))
-  ' a b c
-    d e \\
-    ; Test1
-    f g
-
-mytest
-  '(a b c (d e f g))
-  ' a b c
-    d e \\ ; Test2
-    f g
-
-mytest
-  '(a b c (q e f . g))
-  ' a b c
-    q e \\ ; Test "."
-    f . g
-
-mytest
-  '(a b c (q e . z))
-  ' a b c
-    q e \\ ; Test "."
-    . z
-
-mytest
-  '(1 (2 3 4 5 6))
-  ' 1
-    2 3 \\
-    4 5 \\
-    6
-
-mytest
-  179/104
-  {11/13 + 7/8}
-
-mytest
-  '(* 4 5)
-  '*(4 5)
-
-; Now test writing back.
-
-mytest
-  "this-is-a-test"
-  write-to-string-readable 'this-is-a-test
-
-mytest
-  "1"
-  write-to-string-readable 1
-
-mytest
-  "(1)"
-  write-to-string-readable '(1)
-
-mytest
-  "(1 2)"
-  write-to-string-readable '(1 2)
-
-mytest
-  "(1 2 3)"
-  write-to-string-readable '(1 2 3)
-
-mytest
-  "(aa)"
-  write-to-string-readable '(aa) :notation 'basic-curly-infix
-
-mytest
-  "aa()"
-  write-to-string-readable '(aa)
-
-mytest
-  "aa(bb)"
-  write-to-string-readable '(aa bb)
-
-mytest
-  "aa(bb cc)"
-  write-to-string-readable '(aa bb cc)
-
-mytest
-  "(a b c d e f g h i j k l m n o p q r s t u v)"
-  write-to-string-readable '(a b c d e f g h i j k l m n o p q r s t u v)
-
-mytest
-  "(a b c d e f g h i j k l m n o p q r s t u v . z)"
-  write-to-string-readable '(a b c d e f g h i j k l m n o p q r s t u v . z)
-
-mytest
-  "{4 + 5}"
-  write-to-string-readable '(+ 4 5)
-
-mytest
-  "{4 + 5 + 6}"
-  write-to-string-readable '(+ 4 5 6)
-
-mytest
-  "{a <= b}"
-  write-to-string-readable '(<= a b)
-
-mytest
-  "{4 + {5 * 6}}"
-  write-to-string-readable '(+ 4 (* 5 6))
-
-mytest
-  "{f(x) + 4 + 5 + 6}"
-  write-to-string-readable '(+ (f x) 4 5 6)
-
-mytest
-  "foo(bar {1 + 2})"
-  write-to-string-readable '(foo bar (+ 1 2))
-
-mytest
-  "spam(. eggs)"
-  write-to-string-readable '(spam . eggs)
-
-setq x '((aaa bbb ccc) . w)
-setq x rplacd(x x)
-
-mytest
-  "#1=(aaa(bbb ccc) . #1#)"
-  write-to-string-readable x :circle t
-
-
-setq z '(1 2)
-rplaca(z z)
-rplacd(z z)
-
-mytest
-  "#1=(#1# . #1#)"
-  write-to-string-readable z :circle t
-
-(disable-readable)
-(princ "Tests complete!")
-(terpri)
 (my-quit 0)
-
->>>>>>> 289e0c6a
