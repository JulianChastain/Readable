<<<<<<< HEAD
;;;; -*- Mode: Lisp; Syntax: ANSI-Common-Lisp; Base: 10 -*-

;;;; readable.asd - Common Lisp package for "readable" Lisp notations.
;;;; See http://readable.sourceforge.net for information on these notations:
;;;; - curly-infix: Add infix in {...}, so {a op b op c...} => (op a b c...),
;;;;   {a b} => (a b), and {a} => a.  No precedence, by intent.
;;;;   In "full" curly-infix, datums inside {} are *neoteric* expressions.
;;;; - neoteric: Add suffix support, so f(...) => (f ...), f{...} => (f {...})
;;;; - sweet: Indentation implies parentheses.  Solo datums with no children
;;;;   represent themselves; otherwise the datums are wrapped into a list:
;;;;     define fibfast(n)   ; Typical function notation
;;;;       if {n < 2}        ; Indentation, infix {...}
;;;;          n              ; Single expr = no new list
;;;;          fibup n 2 1 0  ; Simple function calls
;;;;   ==>
;;;;     (define (fibfast n)
;;;;       (if (< n 2)
;;;;           n
;;;;           (fibup n 2 1 0)))


; For ASDF information, see:
; http://common-lisp.net/~mmommer/asdf-howto.shtml
; http://www.xach.com/lisp/asdf-tutorial/
; http://common-lisp.net/project/asdf/

(in-package #:cl-user)

(defpackage #:readable-asd
  #+clisp (:modern t)
  (:use :cl :asdf))

(defpackage #:readable
  #+clisp (:modern t)
  (:use :cl :named-readtables)
  (:export #:enable-basic-curly #:basic-curly-read
           #:enable-curly-infix 
           #:curly-infix-read
           #:enable-neoteric #:neoteric-read
           #:enable-sweet #:sweet-read
           #:my-char-code-limit
           #:disable-readable
           #:*original-readtable*
           #:readable-parse-error #:*noisy*
           #:$nfx$ #:$bracket-apply$
           #:*print-notation*  ; Write format for write-readable etc.
           #:write-readable
           #:prin1-readable
           #:princ-readable
           #:print-readable
           #:pprint-readable
           #:write-to-string-readable
           #:prin1-to-string-readable
           #:princ-to-string-readable
           #:stringify-object-readable
           #:output-object-readable
           #:neoteric
	   #:basic-curly-infix
	   #:full-curly-infix
	   #:sweet-underlying-readtable
	   #:sweet-readtable
	   )

  (in-package #:readable-asd))

(defsystem readable
  :name "readable"
  :version "1.1.0"  ; ONLY digits and periods allowed.
  :maintainer "Julian G. Chastain"
  :author "David A. Wheeler"
  :license "MIT"
  :description "Support 'readable' extensions to Lisp s-expressions"
  :long-description "Common Lisp implementation of 'readable' extensions to Lisp s-expresions - curly-infix-expressions, neoteric-expressions, and sweet-expressions, per http://readable.sourceforge.net.  This can be useful if you want your Lisp code to be easier to read."
  ; :serial t ;; the dependencies are (no longer) linear.
  :components
    ((:file "readable")))


=======
;;;; -*- Mode: Lisp; Syntax: ANSI-Common-Lisp; Base: 10 -*-

;;;; readable.asd - Common Lisp package for "readable" Lisp notations.
;;;; See http://readable.sourceforge.net for information on these notations:
;;;; - curly-infix: Add infix in {...}, so {a op b op c...} => (op a b c...),
;;;;   {a b} => (a b), and {a} => a.  No precedence, by intent.
;;;;   In "full" curly-infix, datums inside {} are *neoteric* expressions.
;;;; - neoteric: Add suffix support, so f(...) => (f ...), f{...} => (f {...})
;;;; - sweet: Indentation implies parentheses.  Solo datums with no children
;;;;   represent themselves; otherwise the datums are wrapped into a list:
;;;;     define fibfast(n)   ; Typical function notation
;;;;       if {n < 2}        ; Indentation, infix {...}
;;;;          n              ; Single expr = no new list
;;;;          fibup n 2 1 0  ; Simple function calls
;;;;   ==>
;;;;     (define (fibfast n)
;;;;       (if (< n 2)
;;;;           n
;;;;           (fibup n 2 1 0)))


; For ASDF information, see:
; http://common-lisp.net/~mmommer/asdf-howto.shtml
; http://www.xach.com/lisp/asdf-tutorial/
; http://common-lisp.net/project/asdf/

(in-package #:cl-user)

(defpackage #:readable-asd
  #+clisp (:modern t)
  (:use :cl :asdf))

(defpackage #:readable
  #+clisp (:modern t)
  (:use :cl :named-readtables)
  (:export #:enable-basic-curly #:basic-curly-read
           #:enable-curly-infix 
           #:curly-infix-read
           #:enable-neoteric #:neoteric-read
           #:enable-sweet #:sweet-read
           #:my-char-code-limit
           #:disable-readable
           #:*original-readtable*
           #:readable-parse-error #:*noisy*
           #:$nfx$ #:$bracket-apply$
           #:*print-notation*  ; Write format for write-readable etc.
           #:write-readable
           #:prin1-readable
           #:princ-readable
           #:print-readable
           #:pprint-readable
           #:write-to-string-readable
           #:prin1-to-string-readable
           #:princ-to-string-readable
           #:stringify-object-readable
           #:output-object-readable
           #:neoteric
	   #:basic-curly-infix
	   #:full-curly-infix
	   #:sweet-underlying-readtable
	   #:sweet-readtable
	   ))

(in-package #:readable-asd)

(defsystem readable
  :name "readable"
  :version "1.1.0"  ; ONLY digits and periods allowed.
  :maintainer "Julian G. Chastain"
  :author "David A. Wheeler"
  :license "MIT"
  :description "Support 'readable' extensions to Lisp s-expressions"
  :long-description "Common Lisp implementation of 'readable' extensions to Lisp s-expresions - curly-infix-expressions, neoteric-expressions, and sweet-expressions, per http://readable.sourceforge.net.  This can be useful if you want your Lisp code to be easier to read."
  ; :serial t ;; the dependencies are (no longer) linear.
  :components
    ((:file "readable")))



>>>>>>> 289e0c6a
<|MERGE_RESOLUTION|>--- conflicted
+++ resolved
@@ -1,83 +1,3 @@
-<<<<<<< HEAD
-;;;; -*- Mode: Lisp; Syntax: ANSI-Common-Lisp; Base: 10 -*-
-
-;;;; readable.asd - Common Lisp package for "readable" Lisp notations.
-;;;; See http://readable.sourceforge.net for information on these notations:
-;;;; - curly-infix: Add infix in {...}, so {a op b op c...} => (op a b c...),
-;;;;   {a b} => (a b), and {a} => a.  No precedence, by intent.
-;;;;   In "full" curly-infix, datums inside {} are *neoteric* expressions.
-;;;; - neoteric: Add suffix support, so f(...) => (f ...), f{...} => (f {...})
-;;;; - sweet: Indentation implies parentheses.  Solo datums with no children
-;;;;   represent themselves; otherwise the datums are wrapped into a list:
-;;;;     define fibfast(n)   ; Typical function notation
-;;;;       if {n < 2}        ; Indentation, infix {...}
-;;;;          n              ; Single expr = no new list
-;;;;          fibup n 2 1 0  ; Simple function calls
-;;;;   ==>
-;;;;     (define (fibfast n)
-;;;;       (if (< n 2)
-;;;;           n
-;;;;           (fibup n 2 1 0)))
-
-
-; For ASDF information, see:
-; http://common-lisp.net/~mmommer/asdf-howto.shtml
-; http://www.xach.com/lisp/asdf-tutorial/
-; http://common-lisp.net/project/asdf/
-
-(in-package #:cl-user)
-
-(defpackage #:readable-asd
-  #+clisp (:modern t)
-  (:use :cl :asdf))
-
-(defpackage #:readable
-  #+clisp (:modern t)
-  (:use :cl :named-readtables)
-  (:export #:enable-basic-curly #:basic-curly-read
-           #:enable-curly-infix 
-           #:curly-infix-read
-           #:enable-neoteric #:neoteric-read
-           #:enable-sweet #:sweet-read
-           #:my-char-code-limit
-           #:disable-readable
-           #:*original-readtable*
-           #:readable-parse-error #:*noisy*
-           #:$nfx$ #:$bracket-apply$
-           #:*print-notation*  ; Write format for write-readable etc.
-           #:write-readable
-           #:prin1-readable
-           #:princ-readable
-           #:print-readable
-           #:pprint-readable
-           #:write-to-string-readable
-           #:prin1-to-string-readable
-           #:princ-to-string-readable
-           #:stringify-object-readable
-           #:output-object-readable
-           #:neoteric
-	   #:basic-curly-infix
-	   #:full-curly-infix
-	   #:sweet-underlying-readtable
-	   #:sweet-readtable
-	   )
-
-  (in-package #:readable-asd))
-
-(defsystem readable
-  :name "readable"
-  :version "1.1.0"  ; ONLY digits and periods allowed.
-  :maintainer "Julian G. Chastain"
-  :author "David A. Wheeler"
-  :license "MIT"
-  :description "Support 'readable' extensions to Lisp s-expressions"
-  :long-description "Common Lisp implementation of 'readable' extensions to Lisp s-expresions - curly-infix-expressions, neoteric-expressions, and sweet-expressions, per http://readable.sourceforge.net.  This can be useful if you want your Lisp code to be easier to read."
-  ; :serial t ;; the dependencies are (no longer) linear.
-  :components
-    ((:file "readable")))
-
-
-=======
 ;;;; -*- Mode: Lisp; Syntax: ANSI-Common-Lisp; Base: 10 -*-
 
 ;;;; readable.asd - Common Lisp package for "readable" Lisp notations.
@@ -156,5 +76,3 @@
     ((:file "readable")))
 
 
-
->>>>>>> 289e0c6a
